--- conflicted
+++ resolved
@@ -247,11 +247,6 @@
                                       CVD::ImageRef(num_cols, num_rows)));
 }
 
-template <typename T>
-<<<<<<< HEAD
-void Image<T>::GaussianBlur(double sigma, Image<T>* out) {
-  CVD::convolveGaussian(image_, out->image_, sigma);
-=======
 inline double Image<T>::Gaussian(double x, double mu, double sigma) {
   return std::exp(-(x - mu)*(x - mu)/(2.0*sigma*sigma));
 }
@@ -321,7 +316,6 @@
       }
     }
   }
->>>>>>> 65390b48
 }
 
 template <typename T>
