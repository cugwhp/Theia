// Copyright (C) 2013 The Regents of the University of California (Regents).
// All rights reserved.
//
// Redistribution and use in source and binary forms, with or without
// modification, are permitted provided that the following conditions are
// met:
//
//     * Redistributions of source code must retain the above copyright
//       notice, this list of conditions and the following disclaimer.
//
//     * Redistributions in binary form must reproduce the above
//       copyright notice, this list of conditions and the following
//       disclaimer in the documentation and/or other materials provided
//       with the distribution.
//
//     * Neither the name of The Regents or University of California nor the
//       names of its contributors may be used to endorse or promote products
//       derived from this software without specific prior written permission.
//
// THIS SOFTWARE IS PROVIDED BY THE COPYRIGHT HOLDERS AND CONTRIBUTORS "AS IS"
// AND ANY EXPRESS OR IMPLIED WARRANTIES, INCLUDING, BUT NOT LIMITED TO, THE
// IMPLIED WARRANTIES OF MERCHANTABILITY AND FITNESS FOR A PARTICULAR PURPOSE
// ARE DISCLAIMED. IN NO EVENT SHALL THE COPYRIGHT HOLDERS OR CONTRIBUTORS BE
// LIABLE FOR ANY DIRECT, INDIRECT, INCIDENTAL, SPECIAL, EXEMPLARY, OR
// CONSEQUENTIAL DAMAGES (INCLUDING, BUT NOT LIMITED TO, PROCUREMENT OF
// SUBSTITUTE GOODS OR SERVICES; LOSS OF USE, DATA, OR PROFITS; OR BUSINESS
// INTERRUPTION) HOWEVER CAUSED AND ON ANY THEORY OF LIABILITY, WHETHER IN
// CONTRACT, STRICT LIABILITY, OR TORT (INCLUDING NEGLIGENCE OR OTHERWISE)
// ARISING IN ANY WAY OUT OF THE USE OF THIS SOFTWARE, EVEN IF ADVISED OF THE
// POSSIBILITY OF SUCH DAMAGE.
//
// Please contact the author of this library if you have any questions.
// Author: Chris Sweeney (cmsweeney@cs.ucsb.edu)

#include "theia/image/descriptor/sift_descriptor.h"

#include <glog/logging.h>
extern "C" {
#include <vl/sift.h>
}
#include <vector>

#include "theia/image/image.h"
#include "theia/image/descriptor/descriptor_extractor.h"
#include "theia/image/keypoint_detector/keypoint.h"

namespace theia {
SiftDescriptorExtractor::~SiftDescriptorExtractor() {
  if (sift_filter_ != nullptr) vl_sift_delete(sift_filter_);
}

bool SiftDescriptorExtractor::ComputeDescriptor(
    const GrayImage& image, const Keypoint& keypoint,
    Eigen::Vector2d* feature_position, Eigen::VectorXf* descriptor) {
  CHECK(keypoint.has_scale() && keypoint.has_orientation())
      << "Keypoint must have scale and orientation to compute a SIFT "
      << "descriptor.";
  // If the filter has been set, but is not usable for the input image (i.e. the
  // width and height are different) then we must make a new filter. Adding this
  // statement will save the function from regenerating the filter for
  // successive calls with images of the same size (e.g. a video sequence).
  if (sift_filter_ != nullptr && (sift_filter_->width != image.Cols() ||
                                  sift_filter_->height != image.Rows()))
    vl_sift_delete(sift_filter_);

  // If the filter has not been set (or was deleted in the previous if), then we
  // need to create a new filter.
  if (sift_filter_ == nullptr)
    sift_filter_ = vl_sift_new(image.Cols(), image.Rows(), num_octaves_,
                               num_levels_, first_octave_);

  // Create the vl sift keypoint from the one passed in.
  VlSiftKeypoint sift_keypoint;
  vl_sift_keypoint_init(sift_filter_, &sift_keypoint, keypoint.x(),
                        keypoint.y(), keypoint.scale());

  // The VLFeat functions take in a non-const image pointer so that it can
  // calculate gaussian pyramids. Obviously, we do not want to break our const
  // input, so the best solution (for now) is to copy the image.
  GrayImage mutable_image = image.Clone();

  // Calculate the first octave to process.
  int vl_status =
      vl_sift_process_first_octave(sift_filter_, mutable_image.Data());
  // Proceed through the octaves we reach the same one as the keypoint.
  while (sift_keypoint.o != sift_filter_->o_cur)
    vl_sift_process_next_octave(sift_filter_);

  if (vl_status == VL_ERR_EOF)
    LOG(FATAL) << "could not extract sift descriptors";

  // Calculate the sift feature. Note that we are passing in a direct pointer to
  // the descriptor's underlying data.
  *feature_position = Eigen::Vector2d(keypoint.x(), keypoint.y());
  vl_sift_calc_keypoint_descriptor(sift_filter_, descriptor->data(),
                                   &sift_keypoint, keypoint.orientation());
  return true;
}

bool SiftDescriptorExtractor::ComputeDescriptors(
<<<<<<< HEAD
    const GrayImage& image, const std::vector<Keypoint*>& keypoints,
=======
    const GrayImage& image, const std::vector<Keypoint>& keypoints,
>>>>>>> d742ccea
    std::vector<Eigen::VectorXd>* feature_positions,
    std::vector<Eigen::VectorXf>* descriptors) {
  // If the filter has been set, but is not usable for the input image (i.e. the
  // width and height are different) then we must make a new filter. Adding this
  // statement will save the function from regenerating the filter for
  // successive calls with images of the same size (e.g. a video sequence).
  if (sift_filter_ != nullptr && (sift_filter_->width != image.Cols() ||
                                  sift_filter_->height != image.Rows()))
    vl_sift_delete(sift_filter_);

  // If the filter has not been set (or was deleted in the previous if), then we
  // need to create a new filter.
  if (sift_filter_ == nullptr)
    sift_filter_ = vl_sift_new(image.Cols(), image.Rows(), num_octaves_,
                               num_levels_, first_octave_);

  // Create the vl sift keypoint from the one passed in.
  std::vector<VlSiftKeypoint> sift_keypoints(keypoints.size());
  for (int i = 0; i < keypoints.size(); i++) {
    CHECK(keypoints[i].has_scale() && keypoints[i].has_orientation())
        << "Keypoint must have scale and orientation to compute a SIFT "
        << "descriptor.";
    vl_sift_keypoint_init(sift_filter_, &sift_keypoints[i], keypoints[i].x(),
                          keypoints[i].y(), keypoints[i].scale());
  }
  // The VLFeat functions take in a non-const image pointer so that it can
  // calculate gaussian pyramids. Obviously, we do not want to break our const
  // input, so the best solution (for now) is to copy the image.
  GrayImage mutable_image = image.Clone();

  // Calculate the first octave to process.
  int vl_status =
      vl_sift_process_first_octave(sift_filter_, mutable_image.Data());

  // Proceed through the octaves we reach the same one as the keypoint.  We
  // first resize the descriptors vector so that the keypoint indicies will be
  // properly matched to the descriptors.
  descriptors->resize(keypoints.size());
  feature_positions->resize(keypoints.size());
  while (vl_status != VL_ERR_EOF) {
    // Go through each keypoint to see if it came from this octave.
    for (int i = 0; i < sift_keypoints.size(); i++) {
      if (sift_keypoints[i].o != sift_filter_->o_cur) continue;
<<<<<<< HEAD
      keypoints->at(i) =
          Eigen::Vector2d(keypoints->at(i).x(), keypoints->at(i).y());
      vl_sift_calc_keypoint_descriptor(
          sift_filter_, (*descriptors)[i]->data(), &sift_keypoints[i],
          keypoints[i]->orientation());
=======
      feature_positions->at(i) =
          Eigen::Vector2d(keypoints[i].x(), keypoints[i].y());
      vl_sift_calc_keypoint_descriptor(
          sift_filter_, (*descriptors)[i]->data(), &sift_keypoints[i],
          keypoints[i].orientation());
>>>>>>> d742ccea
    }
    vl_status = vl_sift_process_next_octave(sift_filter_);
  }
  return true;
}

bool SiftDescriptorExtractor::DetectAndExtractDescriptors(
    const GrayImage& image, std::vector<Eigen::Vector2d>* feature_positions,
    std::vector<Eigen::VectorXf>* descriptors) {
  // If the filter has been set, but is not usable for the input image (i.e. the
  // width and height are different) then we must make a new filter. Adding this
  // statement will save the function from regenerating the filter for
  // successive calls with images of the same size (e.g. a video sequence).
  if (sift_filter_ != nullptr && (sift_filter_->width != image.Cols() ||
                                  sift_filter_->height != image.Rows())) {
    vl_sift_delete(sift_filter_);
  }
  // If the filter has not been set (or was deleted in the previous if), then we
  // need to create a new filter.
  if (sift_filter_ == nullptr)
    sift_filter_ = vl_sift_new(image.Cols(), image.Rows(), num_octaves_,
                               num_levels_, first_octave_);

  // The VLFeat functions take in a non-const image pointer so that it can
  // calculate gaussian pyramids. Obviously, we do not want to break our const
  // input, so the best solution (for now) is to copy the image.
  GrayImage mutable_image = image.Clone();

  // Calculate the first octave to process.
  int vl_status =
      vl_sift_process_first_octave(sift_filter_, mutable_image.Data());
  // Process octaves until you can't anymore.
  while (vl_status != VL_ERR_EOF) {
    // Detect the keypoints.
    vl_sift_detect(sift_filter_);

    // Get the keypoints.
    const VlSiftKeypoint* vl_keypoints = vl_sift_get_keypoints(sift_filter_);
    int num_keypoints = vl_sift_get_nkeypoints(sift_filter_);

    for (int i = 0; i < num_keypoints; i++) {
      // Calculate (up to 4) orientations of the keypoint.
      double angles[4];
      int num_angles = vl_sift_calc_keypoint_orientations(sift_filter_, angles,
                                                          &vl_keypoints[i]);
      for (int j = 0; j < num_angles; j++) {
        Eigen::VectorXf sift_descriptor(128);
        vl_sift_calc_keypoint_descriptor(
            sift_filter_, sift_descriptor.data(), &vl_keypoints[i],
            angles[j]);
        feature_positions->push_back(
            Eigen::Vector2d(vl_keypoints[i].x, vl_keypoints[i].y));
        descriptors->push_back(sift_descriptor);
      }
    }
    // Attempt to process the next octave.
    vl_status = vl_sift_process_next_octave(sift_filter_);
  }
  return true;
}

}  // namespace theia<|MERGE_RESOLUTION|>--- conflicted
+++ resolved
@@ -98,11 +98,7 @@
 }
 
 bool SiftDescriptorExtractor::ComputeDescriptors(
-<<<<<<< HEAD
-    const GrayImage& image, const std::vector<Keypoint*>& keypoints,
-=======
     const GrayImage& image, const std::vector<Keypoint>& keypoints,
->>>>>>> d742ccea
     std::vector<Eigen::VectorXd>* feature_positions,
     std::vector<Eigen::VectorXf>* descriptors) {
   // If the filter has been set, but is not usable for the input image (i.e. the
@@ -146,19 +142,11 @@
     // Go through each keypoint to see if it came from this octave.
     for (int i = 0; i < sift_keypoints.size(); i++) {
       if (sift_keypoints[i].o != sift_filter_->o_cur) continue;
-<<<<<<< HEAD
-      keypoints->at(i) =
-          Eigen::Vector2d(keypoints->at(i).x(), keypoints->at(i).y());
-      vl_sift_calc_keypoint_descriptor(
-          sift_filter_, (*descriptors)[i]->data(), &sift_keypoints[i],
-          keypoints[i]->orientation());
-=======
       feature_positions->at(i) =
           Eigen::Vector2d(keypoints[i].x(), keypoints[i].y());
       vl_sift_calc_keypoint_descriptor(
           sift_filter_, (*descriptors)[i]->data(), &sift_keypoints[i],
           keypoints[i].orientation());
->>>>>>> d742ccea
     }
     vl_status = vl_sift_process_next_octave(sift_filter_);
   }
